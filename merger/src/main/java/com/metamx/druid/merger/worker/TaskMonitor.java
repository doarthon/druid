--- conflicted
+++ resolved
@@ -111,26 +111,14 @@
                         try {
                           workerCuratorCoordinator.unannounceTask(task.getId());
                           workerCuratorCoordinator.announceStatus(TaskStatus.running(task.getId()));
-<<<<<<< HEAD
-                          taskStatus = task.run(
-                              taskContext, toolbox, new TaskCallback()
-=======
                           taskStatus = task.run(taskContext, toolbox, new TaskCallback()
->>>>>>> 7f410f20
                           {
                             @Override
                             public void notify(TaskStatus status)
                             {
-<<<<<<< HEAD
-                              workerCuratorCoordinator.announceStatus(status);
-                            }
-                          }
-                          );
-=======
                               workerCuratorCoordinator.updateStatus(status);
                             }
                           });
->>>>>>> 7f410f20
                         }
                         catch (Exception e) {
                           log.makeAlert(e, "Failed to run task")
