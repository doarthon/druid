/*
 * Druid - a distributed column store.
 * Copyright (C) 2012, 2013  Metamarkets Group Inc.
 *
 * This program is free software; you can redistribute it and/or
 * modify it under the terms of the GNU General Public License
 * as published by the Free Software Foundation; either version 2
 * of the License, or (at your option) any later version.
 *
 * This program is distributed in the hope that it will be useful,
 * but WITHOUT ANY WARRANTY; without even the implied warranty of
 * MERCHANTABILITY or FITNESS FOR A PARTICULAR PURPOSE.  See the
 * GNU General Public License for more details.
 *
 * You should have received a copy of the GNU General Public License
 * along with this program; if not, write to the Free Software
 * Foundation, Inc., 51 Franklin Street, Fifth Floor, Boston, MA  02110-1301, USA.
 */

package io.druid.indexer;

import com.fasterxml.jackson.annotation.JsonCreator;
import com.fasterxml.jackson.annotation.JsonProperty;
import com.fasterxml.jackson.core.type.TypeReference;
import com.fasterxml.jackson.databind.ObjectMapper;
import com.google.common.base.Function;
import com.google.common.base.Joiner;
import com.google.common.base.Optional;
import com.google.common.base.Preconditions;
import com.google.common.base.Splitter;
import com.google.common.base.Throwables;
import com.google.common.collect.ImmutableList;
import com.google.inject.Binder;
import com.google.inject.Injector;
import com.google.inject.Key;
import com.google.inject.Module;
import com.metamx.common.ISE;
import com.metamx.common.guava.FunctionalIterable;
import com.metamx.common.logger.Logger;
import io.druid.common.utils.JodaUtils;
import io.druid.data.input.InputRow;
import io.druid.data.input.impl.StringInputRowParser;
import io.druid.guice.JsonConfigProvider;
import io.druid.guice.annotations.Self;
import io.druid.indexer.partitions.PartitionsSpec;
import io.druid.indexer.path.PathSpec;
import io.druid.initialization.Initialization;
import io.druid.segment.indexing.granularity.GranularitySpec;
import io.druid.server.DruidNode;
import io.druid.timeline.DataSegment;
import io.druid.timeline.partition.ShardSpec;
import org.apache.hadoop.conf.Configuration;
import org.apache.hadoop.fs.FileSystem;
import org.apache.hadoop.fs.Path;
import org.apache.hadoop.hdfs.DistributedFileSystem;
import org.apache.hadoop.mapreduce.Job;
import org.joda.time.DateTime;
import org.joda.time.Interval;
import org.joda.time.format.ISODateTimeFormat;

import java.io.File;
import java.io.IOException;
import java.nio.charset.Charset;
import java.util.List;
import java.util.Map;
import java.util.Set;
import java.util.SortedSet;

/**
 */
public class HadoopDruidIndexerConfig
{
  private static final Logger log = new Logger(HadoopDruidIndexerConfig.class);
  private static final Injector injector;

  public static final String CONFIG_PROPERTY = "druid.indexer.config";
  public static final Charset javaNativeCharset = Charset.forName("Unicode");
  public static final Splitter tabSplitter = Splitter.on("\t");
  public static final Joiner tabJoiner = Joiner.on("\t");
  public static final ObjectMapper jsonMapper;

  static {
    injector = Initialization.makeInjectorWithModules(
        Initialization.makeStartupInjector(),
        ImmutableList.<Object>of(
            new Module()
            {
              @Override
              public void configure(Binder binder)
              {
                JsonConfigProvider.bindInstance(
                    binder, Key.get(DruidNode.class, Self.class), new DruidNode("hadoop-indexer", "localhost", -1)
                );
              }
            }
        )
    );
    jsonMapper = injector.getInstance(ObjectMapper.class);
  }

  public static enum IndexJobCounters
  {
    INVALID_ROW_COUNTER
  }

<<<<<<< HEAD
  public static HadoopDruidIndexerConfig fromSchema(HadoopIngestionSchema schema)
  {
    return new HadoopDruidIndexerConfig(schema);
=======
  private volatile String dataSource;
  private volatile TimestampSpec timestampSpec;
  private volatile DataSpec dataSpec;
  private volatile GranularitySpec granularitySpec;
  private volatile PathSpec pathSpec;
  private volatile String workingPath;
  private volatile String segmentOutputPath;
  private volatile String version;
  private volatile PartitionsSpec partitionsSpec;
  private volatile boolean leaveIntermediate;
  private volatile boolean cleanupOnFailure;
  private volatile Map<DateTime, List<HadoopyShardSpec>> shardSpecs;
  private volatile boolean overwriteFiles;
  private volatile DataRollupSpec rollupSpec;
  private volatile DbUpdaterJobSpec updaterJobSpec;
  private volatile boolean ignoreInvalidRows;
  private volatile Map<String, String> jobProperties;

  @JsonCreator
  public HadoopDruidIndexerConfig(
      final @JsonProperty("dataSource") String dataSource,
      final @JsonProperty("timestampSpec") TimestampSpec timestampSpec,
      final @JsonProperty("dataSpec") DataSpec dataSpec,
      final @JsonProperty("granularitySpec") GranularitySpec granularitySpec,
      final @JsonProperty("pathSpec") PathSpec pathSpec,
      final @JsonProperty("workingPath") String workingPath,
      final @JsonProperty("segmentOutputPath") String segmentOutputPath,
      final @JsonProperty("version") String version,
      final @JsonProperty("partitionsSpec") PartitionsSpec partitionsSpec,
      final @JsonProperty("leaveIntermediate") boolean leaveIntermediate,
      final @JsonProperty("cleanupOnFailure") Boolean cleanupOnFailure,
      final @JsonProperty("shardSpecs") Map<DateTime, List<HadoopyShardSpec>> shardSpecs,
      final @JsonProperty("overwriteFiles") boolean overwriteFiles,
      final @JsonProperty("rollupSpec") DataRollupSpec rollupSpec,
      final @JsonProperty("updaterJobSpec") DbUpdaterJobSpec updaterJobSpec,
      final @JsonProperty("ignoreInvalidRows") boolean ignoreInvalidRows,
      final @JsonProperty("jobProperties") Map<String, String> jobProperties,
      // These fields are deprecated and will be removed in the future
      final @JsonProperty("timestampColumn") String timestampColumn,
      final @JsonProperty("timestampFormat") String timestampFormat,
      final @JsonProperty("intervals") List<Interval> intervals,
      final @JsonProperty("segmentGranularity") Granularity segmentGranularity,
      final @JsonProperty("partitionDimension") String partitionDimension,
      final @JsonProperty("targetPartitionSize") Long targetPartitionSize
  )
  {
    this.dataSource = dataSource;
    this.timestampSpec = (timestampSpec == null) ? new TimestampSpec(timestampColumn, timestampFormat) : timestampSpec;
    this.dataSpec = dataSpec;
    this.pathSpec = pathSpec;
    this.workingPath = workingPath;
    this.segmentOutputPath = segmentOutputPath;
    this.version = version == null ? new DateTime().toString() : version;
    this.leaveIntermediate = leaveIntermediate;
    this.cleanupOnFailure = (cleanupOnFailure == null ? true : cleanupOnFailure);
    this.shardSpecs = (shardSpecs == null ? ImmutableMap.<DateTime, List<HadoopyShardSpec>>of() : shardSpecs);
    this.overwriteFiles = overwriteFiles;
    this.rollupSpec = rollupSpec;
    this.updaterJobSpec = updaterJobSpec;
    this.ignoreInvalidRows = ignoreInvalidRows;
    this.jobProperties = (jobProperties == null
                          ? ImmutableMap.<String, String>of()
                          : ImmutableMap.copyOf(jobProperties));

    if (partitionsSpec != null) {
      Preconditions.checkArgument(
          partitionDimension == null && targetPartitionSize == null,
          "Cannot mix partitionsSpec with partitionDimension/targetPartitionSize"
      );
      this.partitionsSpec = partitionsSpec;
    } else {
      // Backwards compatibility
      this.partitionsSpec = new SingleDimensionPartitionsSpec(partitionDimension, targetPartitionSize, null, false);
    }

    if (granularitySpec != null) {
      Preconditions.checkArgument(
          segmentGranularity == null && intervals == null,
          "Cannot mix granularitySpec with segmentGranularity/intervals"
      );
      this.granularitySpec = granularitySpec;
    } else {
      // Backwards compatibility
      if (segmentGranularity != null && intervals != null) {
        this.granularitySpec = new UniformGranularitySpec(segmentGranularity, intervals);
      }
    }
>>>>>>> ad54f150
  }

  public static HadoopDruidIndexerConfig fromMap(Map<String, Object> argSpec)
  {
    return HadoopDruidIndexerConfig.jsonMapper.convertValue(argSpec, HadoopDruidIndexerConfig.class);
  }

  @SuppressWarnings("unchecked")
  public static HadoopDruidIndexerConfig fromFile(File file)
  {
    try {
      return fromMap(
          (Map<String, Object>) HadoopDruidIndexerConfig.jsonMapper.readValue(
              file, new TypeReference<Map<String, Object>>()
          {
          }
          )
      );
    }
    catch (IOException e) {
      throw Throwables.propagate(e);
    }
  }

  @SuppressWarnings("unchecked")
  public static HadoopDruidIndexerConfig fromString(String str)
  {
    try {
      return fromMap(
          (Map<String, Object>) HadoopDruidIndexerConfig.jsonMapper.readValue(
              str, new TypeReference<Map<String, Object>>()
          {
          }
          )
      );
    }
    catch (IOException e) {
      throw Throwables.propagate(e);
    }
  }

  public static HadoopDruidIndexerConfig fromConfiguration(Configuration conf)
  {
    final HadoopDruidIndexerConfig retVal = fromString(conf.get(HadoopDruidIndexerConfig.CONFIG_PROPERTY));
    retVal.verify();
    return retVal;
  }

  private volatile HadoopIngestionSchema schema;
  private volatile PathSpec pathSpec;

  @JsonCreator
  public HadoopDruidIndexerConfig(
      final @JsonProperty("schema") HadoopIngestionSchema schema
  )
  {
    this.schema = schema;
    this.pathSpec = jsonMapper.convertValue(schema.getIOConfig().getPathSpec(), PathSpec.class);
  }

  @JsonProperty
  public HadoopIngestionSchema getSchema()
  {
    return schema;
  }

  public String getDataSource()
  {
    return schema.getDataSchema().getDataSource();
  }

  public GranularitySpec getGranularitySpec()
  {
    return schema.getDataSchema().getGranularitySpec();
  }

  public void setGranularitySpec(GranularitySpec granularitySpec)
  {
    this.schema = schema.withDataSchema(schema.getDataSchema().withGranularitySpec(granularitySpec));
    this.pathSpec = jsonMapper.convertValue(schema.getIOConfig().getPathSpec(), PathSpec.class);
  }

  public PartitionsSpec getPartitionsSpec()
  {
    return schema.getDriverConfig().getPartitionsSpec();
  }

  public boolean isOverwriteFiles()
  {
    return schema.getDriverConfig().isOverwriteFiles();
  }

  public boolean isIgnoreInvalidRows()
  {
    return schema.getDriverConfig().isIgnoreInvalidRows();
  }

  public void setVersion(String version)
  {
    this.schema = schema.withDriverConfig(schema.getDriverConfig().withVersion(version));
    this.pathSpec = jsonMapper.convertValue(schema.getIOConfig().getPathSpec(), PathSpec.class);
  }

  public void setShardSpecs(Map<DateTime, List<HadoopyShardSpec>> shardSpecs)
  {
    this.schema = schema.withDriverConfig(schema.getDriverConfig().withShardSpecs(shardSpecs));
    this.pathSpec = jsonMapper.convertValue(schema.getIOConfig().getPathSpec(), PathSpec.class);
  }

  @JsonProperty
  public Map<String, String> getJobProperties()
  {
    return jobProperties;
  }

  public void setJobProperties(Map<String, String> jobProperties)
  {
    this.jobProperties = jobProperties;
  }

  public Optional<List<Interval>> getIntervals()
  {
    Optional<SortedSet<Interval>> setOptional = schema.getDataSchema().getGranularitySpec().bucketIntervals();
    if (setOptional.isPresent()) {
      return Optional.of((List<Interval>) JodaUtils.condenseIntervals(setOptional.get()));
    } else {
      return Optional.absent();
    }
  }

  public boolean isDeterminingPartitions()
  {
    return schema.getDriverConfig().getPartitionsSpec().isDeterminingPartitions();
  }

  public Long getTargetPartitionSize()
  {
    return schema.getDriverConfig().getPartitionsSpec().getTargetPartitionSize();
  }

  public long getMaxPartitionSize()
  {
    return schema.getDriverConfig().getPartitionsSpec().getMaxPartitionSize();
  }

  public boolean isUpdaterJobSpecSet()
  {
    return (schema.getIOConfig().getMetadataUpdateSpec() != null);
  }

  public StringInputRowParser getParser()
  {
    return (StringInputRowParser) schema.getDataSchema().getParser();
  }

  public HadoopyShardSpec getShardSpec(Bucket bucket)
  {
    return schema.getDriverConfig().getShardSpecs().get(bucket.time).get(bucket.partitionNum);
  }

  public Job addInputPaths(Job job) throws IOException
  {
    return pathSpec.addInputPaths(this, job);
  }

  /********************************************
   Granularity/Bucket Helper Methods
   ********************************************/

  /**
   * Get the proper bucket for some input row.
   *
   * @param inputRow an InputRow
   *
   * @return the Bucket that this row belongs to
   */
  public Optional<Bucket> getBucket(InputRow inputRow)
  {
    final Optional<Interval> timeBucket = schema.getDataSchema().getGranularitySpec().bucketInterval(
        new DateTime(
            inputRow.getTimestampFromEpoch()
        )
    );
    if (!timeBucket.isPresent()) {
      return Optional.absent();
    }

    final List<HadoopyShardSpec> shards = schema.getDriverConfig().getShardSpecs().get(timeBucket.get().getStart());
    if (shards == null || shards.isEmpty()) {
      return Optional.absent();
    }

    for (final HadoopyShardSpec hadoopyShardSpec : shards) {
      final ShardSpec actualSpec = hadoopyShardSpec.getActualSpec();
      if (actualSpec.isInChunk(inputRow)) {
        return Optional.of(
            new Bucket(
                hadoopyShardSpec.getShardNum(),
                timeBucket.get().getStart(),
                actualSpec.getPartitionNum()
            )
        );
      }
    }

    throw new ISE("row[%s] doesn't fit in any shard[%s]", inputRow, shards);
  }

  public Optional<Set<Interval>> getSegmentGranularIntervals()
  {
    return Optional.fromNullable(
        (Set<Interval>) schema.getDataSchema()
                              .getGranularitySpec()
                              .bucketIntervals()
                              .orNull()
    );
  }

  public Optional<Iterable<Bucket>> getAllBuckets()
  {
    Optional<Set<Interval>> intervals = getSegmentGranularIntervals();
    if (intervals.isPresent()) {
      return Optional.of(
          (Iterable<Bucket>) FunctionalIterable
              .create(intervals.get())
              .transformCat(
                  new Function<Interval, Iterable<Bucket>>()
                  {
                    @Override
                    public Iterable<Bucket> apply(Interval input)
                    {
                      final DateTime bucketTime = input.getStart();
                      final List<HadoopyShardSpec> specs = schema.getDriverConfig().getShardSpecs().get(bucketTime);
                      if (specs == null) {
                        return ImmutableList.of();
                      }

                      return FunctionalIterable
                          .create(specs)
                          .transform(
                              new Function<HadoopyShardSpec, Bucket>()
                              {
                                int i = 0;

                                @Override
                                public Bucket apply(HadoopyShardSpec input)
                                {
                                  return new Bucket(input.getShardNum(), bucketTime, i++);
                                }
                              }
                          );
                    }
                  }
              )
      );
    } else {
      return Optional.absent();
    }
  }

  /******************************************
   Path helper logic
   ******************************************/

  /**
   * Make the intermediate path for this job run.
   *
   * @return the intermediate path for this job run.
   */

  public Path makeIntermediatePath()
  {
    return new Path(
        String.format(
            "%s/%s/%s",
            schema.getDriverConfig().getWorkingPath(),
            schema.getDataSchema().getDataSource(),
            schema.getDriverConfig().getVersion().replace(":", "")
        )
    );
  }

  public Path makeSegmentPartitionInfoPath(Interval bucketInterval)
  {
    return new Path(
        String.format(
            "%s/%s_%s/partitions.json",
            makeIntermediatePath(),
            ISODateTimeFormat.basicDateTime().print(bucketInterval.getStart()),
            ISODateTimeFormat.basicDateTime().print(bucketInterval.getEnd())
        )
    );
  }

  public Path makeIntervalInfoPath()
  {
    return new Path(
        String.format(
            "%s/intervals.json",
            makeIntermediatePath()
        )
    );
  }

  public Path makeDescriptorInfoDir()
  {
    return new Path(makeIntermediatePath(), "segmentDescriptorInfo");
  }

  public Path makeGroupedDataDir()
  {
    return new Path(makeIntermediatePath(), "groupedData");
  }

  public Path makeDescriptorInfoPath(DataSegment segment)
  {
    return new Path(makeDescriptorInfoDir(), String.format("%s.json", segment.getIdentifier().replace(":", "")));
  }

  public Path makeSegmentOutputPath(FileSystem fileSystem, Bucket bucket)
  {
    final Interval bucketInterval = schema.getDataSchema().getGranularitySpec().bucketInterval(bucket.time).get();
    if (fileSystem instanceof DistributedFileSystem) {
      return new Path(
          String.format(
              "%s/%s/%s_%s/%s/%s",
              schema.getIOConfig().getSegmentOutputPath(),
              schema.getDataSchema().getDataSource(),
              bucketInterval.getStart().toString(ISODateTimeFormat.basicDateTime()),
              bucketInterval.getEnd().toString(ISODateTimeFormat.basicDateTime()),
              schema.getDriverConfig().getVersion().replace(":", "_"),
              bucket.partitionNum
          )
      );
    }
    return new Path(
        String.format(
            "%s/%s/%s_%s/%s/%s",
            schema.getIOConfig().getSegmentOutputPath(),
            schema.getDataSchema().getDataSource(),
            bucketInterval.getStart().toString(),
            bucketInterval.getEnd().toString(),
            schema.getDriverConfig().getVersion(),
            bucket.partitionNum
        )
    );
  }

  public void addJobProperties(Job job)
  {
    Configuration conf = job.getConfiguration();

    for (final Map.Entry<String, String> entry : jobProperties.entrySet()) {
      conf.set(entry.getKey(), entry.getValue());
    }
  }

  public void intoConfiguration(Job job)
  {
    Configuration conf = job.getConfiguration();

    try {
      conf.set(HadoopDruidIndexerConfig.CONFIG_PROPERTY, HadoopDruidIndexerConfig.jsonMapper.writeValueAsString(this));
    }
    catch (IOException e) {
      throw Throwables.propagate(e);
    }
  }

  public void verify()
  {
    try {
      log.info("Running with config:%n%s", jsonMapper.writerWithDefaultPrettyPrinter().writeValueAsString(this));
    }
    catch (IOException e) {
      throw Throwables.propagate(e);
    }

    Preconditions.checkNotNull(schema.getDataSchema().getDataSource(), "dataSource");
    Preconditions.checkNotNull(schema.getDataSchema().getParser().getParseSpec(), "parseSpec");
    Preconditions.checkNotNull(schema.getDataSchema().getParser().getParseSpec().getTimestampSpec(), "timestampSpec");
    Preconditions.checkNotNull(schema.getDataSchema().getGranularitySpec(), "granularitySpec");
    Preconditions.checkNotNull(pathSpec, "pathSpec");
    Preconditions.checkNotNull(schema.getDriverConfig().getWorkingPath(), "workingPath");
    Preconditions.checkNotNull(schema.getIOConfig().getSegmentOutputPath(), "segmentOutputPath");
    Preconditions.checkNotNull(schema.getDriverConfig().getVersion(), "version");
  }
}<|MERGE_RESOLUTION|>--- conflicted
+++ resolved
@@ -103,99 +103,9 @@
     INVALID_ROW_COUNTER
   }
 
-<<<<<<< HEAD
   public static HadoopDruidIndexerConfig fromSchema(HadoopIngestionSchema schema)
   {
     return new HadoopDruidIndexerConfig(schema);
-=======
-  private volatile String dataSource;
-  private volatile TimestampSpec timestampSpec;
-  private volatile DataSpec dataSpec;
-  private volatile GranularitySpec granularitySpec;
-  private volatile PathSpec pathSpec;
-  private volatile String workingPath;
-  private volatile String segmentOutputPath;
-  private volatile String version;
-  private volatile PartitionsSpec partitionsSpec;
-  private volatile boolean leaveIntermediate;
-  private volatile boolean cleanupOnFailure;
-  private volatile Map<DateTime, List<HadoopyShardSpec>> shardSpecs;
-  private volatile boolean overwriteFiles;
-  private volatile DataRollupSpec rollupSpec;
-  private volatile DbUpdaterJobSpec updaterJobSpec;
-  private volatile boolean ignoreInvalidRows;
-  private volatile Map<String, String> jobProperties;
-
-  @JsonCreator
-  public HadoopDruidIndexerConfig(
-      final @JsonProperty("dataSource") String dataSource,
-      final @JsonProperty("timestampSpec") TimestampSpec timestampSpec,
-      final @JsonProperty("dataSpec") DataSpec dataSpec,
-      final @JsonProperty("granularitySpec") GranularitySpec granularitySpec,
-      final @JsonProperty("pathSpec") PathSpec pathSpec,
-      final @JsonProperty("workingPath") String workingPath,
-      final @JsonProperty("segmentOutputPath") String segmentOutputPath,
-      final @JsonProperty("version") String version,
-      final @JsonProperty("partitionsSpec") PartitionsSpec partitionsSpec,
-      final @JsonProperty("leaveIntermediate") boolean leaveIntermediate,
-      final @JsonProperty("cleanupOnFailure") Boolean cleanupOnFailure,
-      final @JsonProperty("shardSpecs") Map<DateTime, List<HadoopyShardSpec>> shardSpecs,
-      final @JsonProperty("overwriteFiles") boolean overwriteFiles,
-      final @JsonProperty("rollupSpec") DataRollupSpec rollupSpec,
-      final @JsonProperty("updaterJobSpec") DbUpdaterJobSpec updaterJobSpec,
-      final @JsonProperty("ignoreInvalidRows") boolean ignoreInvalidRows,
-      final @JsonProperty("jobProperties") Map<String, String> jobProperties,
-      // These fields are deprecated and will be removed in the future
-      final @JsonProperty("timestampColumn") String timestampColumn,
-      final @JsonProperty("timestampFormat") String timestampFormat,
-      final @JsonProperty("intervals") List<Interval> intervals,
-      final @JsonProperty("segmentGranularity") Granularity segmentGranularity,
-      final @JsonProperty("partitionDimension") String partitionDimension,
-      final @JsonProperty("targetPartitionSize") Long targetPartitionSize
-  )
-  {
-    this.dataSource = dataSource;
-    this.timestampSpec = (timestampSpec == null) ? new TimestampSpec(timestampColumn, timestampFormat) : timestampSpec;
-    this.dataSpec = dataSpec;
-    this.pathSpec = pathSpec;
-    this.workingPath = workingPath;
-    this.segmentOutputPath = segmentOutputPath;
-    this.version = version == null ? new DateTime().toString() : version;
-    this.leaveIntermediate = leaveIntermediate;
-    this.cleanupOnFailure = (cleanupOnFailure == null ? true : cleanupOnFailure);
-    this.shardSpecs = (shardSpecs == null ? ImmutableMap.<DateTime, List<HadoopyShardSpec>>of() : shardSpecs);
-    this.overwriteFiles = overwriteFiles;
-    this.rollupSpec = rollupSpec;
-    this.updaterJobSpec = updaterJobSpec;
-    this.ignoreInvalidRows = ignoreInvalidRows;
-    this.jobProperties = (jobProperties == null
-                          ? ImmutableMap.<String, String>of()
-                          : ImmutableMap.copyOf(jobProperties));
-
-    if (partitionsSpec != null) {
-      Preconditions.checkArgument(
-          partitionDimension == null && targetPartitionSize == null,
-          "Cannot mix partitionsSpec with partitionDimension/targetPartitionSize"
-      );
-      this.partitionsSpec = partitionsSpec;
-    } else {
-      // Backwards compatibility
-      this.partitionsSpec = new SingleDimensionPartitionsSpec(partitionDimension, targetPartitionSize, null, false);
-    }
-
-    if (granularitySpec != null) {
-      Preconditions.checkArgument(
-          segmentGranularity == null && intervals == null,
-          "Cannot mix granularitySpec with segmentGranularity/intervals"
-      );
-      this.granularitySpec = granularitySpec;
-    } else {
-      // Backwards compatibility
-      if (segmentGranularity != null && intervals != null) {
-        this.granularitySpec = new UniformGranularitySpec(segmentGranularity, intervals);
-      }
-    }
->>>>>>> ad54f150
   }
 
   public static HadoopDruidIndexerConfig fromMap(Map<String, Object> argSpec)
@@ -303,17 +213,6 @@
   {
     this.schema = schema.withDriverConfig(schema.getDriverConfig().withShardSpecs(shardSpecs));
     this.pathSpec = jsonMapper.convertValue(schema.getIOConfig().getPathSpec(), PathSpec.class);
-  }
-
-  @JsonProperty
-  public Map<String, String> getJobProperties()
-  {
-    return jobProperties;
-  }
-
-  public void setJobProperties(Map<String, String> jobProperties)
-  {
-    this.jobProperties = jobProperties;
   }
 
   public Optional<List<Interval>> getIntervals()
@@ -548,7 +447,7 @@
   {
     Configuration conf = job.getConfiguration();
 
-    for (final Map.Entry<String, String> entry : jobProperties.entrySet()) {
+    for (final Map.Entry<String, String> entry : schema.getDriverConfig().getJobProperties().entrySet()) {
       conf.set(entry.getKey(), entry.getValue());
     }
   }
