--- conflicted
+++ resolved
@@ -167,7 +167,7 @@
   private int logBaseTwoOfElementsPerValueFile;
   private int relativeIndexMask;
 
-  private final ByteBuffer theBuffer;
+  private ByteBuffer theBuffer;
 
   /**
    * Constructor for version one.
@@ -209,12 +209,8 @@
       int numWritten
   )
   {
-<<<<<<< HEAD
-    this.theBuffer = null;
-=======
     this.versionOne = false;
 
->>>>>>> bbb61e63
     this.strategy = strategy;
     this.allowReverseLookup = allowReverseLookup;
     this.valueBuffers = valueBuffs;
@@ -352,6 +348,21 @@
     return strategy.fromByteBuffer(copyValueBuffer, size);
   }
 
+  @Override
+  public void inspectRuntimeShape(RuntimeShapeInspector inspector)
+  {
+    inspector.visit("versionOne", versionOne);
+    inspector.visit("headerBuffer", headerBuffer);
+    if (versionOne) {
+      inspector.visit("firstValueBuffer", firstValueBuffer);
+    } else {
+      // Inspecting just one example of valueBuffer, not needed to inspect the whole array, because all buffers in it
+      // are the same.
+      inspector.visit("valueBuffer", valueBuffers.length > 0 ? valueBuffers[0] : null);
+    }
+    inspector.visit("strategy", strategy);
+  }
+
   abstract class BufferIndexed implements Indexed<T>
   {
     int lastReadSize;
@@ -368,14 +379,7 @@
       return size;
     }
 
-<<<<<<< HEAD
-    @Override
-    public abstract T get(int index);
-
-    protected T _get(ByteBuffer copyValueBuffer, int startOffset, int endOffset)
-=======
     T bufferedIndexedGet(ByteBuffer copyValueBuffer, int startOffset, int endOffset)
->>>>>>> bbb61e63
     {
       final int size = endOffset - startOffset;
       lastReadSize = size;
@@ -537,6 +541,14 @@
         }
         return bufferedIndexedGet(copyBuffer, startOffset, endOffset);
       }
+
+      @Override
+      public void inspectRuntimeShape(RuntimeShapeInspector inspector)
+      {
+        inspector.visit("headerBuffer", headerBuffer);
+        inspector.visit("copyBuffer", copyBuffer);
+        inspector.visit("strategy", strategy);
+      }
     };
   }
 
@@ -611,22 +623,6 @@
       startOffset = headerBuffer.getInt(headerPosition) + Ints.BYTES;
       endOffset = headerBuffer.getInt(headerPosition + Ints.BYTES);
     }
-<<<<<<< HEAD
-
-    @Override
-    public void inspectRuntimeShape(RuntimeShapeInspector inspector)
-    {
-      inspector.visit("theBuffer", theBuffer);
-      inspector.visit("headerBuffer", headerBuffer);
-      inspector.visit("strategy", strategy);
-    }
-  }
-
-  @Override
-  public void inspectRuntimeShape(RuntimeShapeInspector inspector)
-  {
-    inspector.visit("bufferedIndexed", bufferIndexed);
-=======
     int fileNum = index >> logBaseTwoOfElementsPerValueFile;
     return copyBufferAndGet(valueBuffers[fileNum], startOffset, endOffset);
   }
@@ -661,7 +657,16 @@
         int fileNum = index >> logBaseTwoOfElementsPerValueFile;
         return bufferedIndexedGet(copyValueBuffers[fileNum], startOffset, endOffset);
       }
+
+      @Override
+      public void inspectRuntimeShape(RuntimeShapeInspector inspector)
+      {
+        inspector.visit("headerBuffer", headerBuffer);
+        // Inspecting just one example of copyValueBuffer, not needed to inspect the whole array, because all buffers
+        // in it are the same.
+        inspector.visit("copyValueBuffer", copyValueBuffers.length > 0 ? copyValueBuffers[0] : null);
+        inspector.visit("strategy", strategy);
+      }
     };
->>>>>>> bbb61e63
   }
 }