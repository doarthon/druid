/*
 * Licensed to Metamarkets Group Inc. (Metamarkets) under one
 * or more contributor license agreements. See the NOTICE file
 * distributed with this work for additional information
 * regarding copyright ownership. Metamarkets licenses this file
 * to you under the Apache License, Version 2.0 (the
 * "License"); you may not use this file except in compliance
 * with the License. You may obtain a copy of the License at
 *
 * http://www.apache.org/licenses/LICENSE-2.0
 *
 * Unless required by applicable law or agreed to in writing,
 * software distributed under the License is distributed on an
 * "AS IS" BASIS, WITHOUT WARRANTIES OR CONDITIONS OF ANY
 * KIND, either express or implied. See the License for the
 * specific language governing permissions and limitations
 * under the License.
 */

package io.druid.query;

import com.fasterxml.jackson.annotation.JsonSubTypes;
import com.fasterxml.jackson.annotation.JsonTypeInfo;
import com.google.common.collect.Ordering;
import io.druid.java.util.common.guava.Sequence;
import io.druid.query.datasourcemetadata.DataSourceMetadataQuery;
import io.druid.query.filter.DimFilter;
import io.druid.query.groupby.GroupByQuery;
import io.druid.query.metadata.metadata.SegmentMetadataQuery;
import io.druid.query.search.search.SearchQuery;
import io.druid.query.select.SelectQuery;
import io.druid.query.spec.QuerySegmentSpec;
import io.druid.query.timeboundary.TimeBoundaryQuery;
import io.druid.query.timeseries.TimeseriesQuery;
import io.druid.query.topn.TopNQuery;
import org.joda.time.Duration;
import org.joda.time.Interval;

import javax.annotation.Nullable;
import java.util.List;
import java.util.Map;

@JsonTypeInfo(use = JsonTypeInfo.Id.NAME, property = "queryType")
@JsonSubTypes(value = {
    @JsonSubTypes.Type(name = Query.TIMESERIES, value = TimeseriesQuery.class),
    @JsonSubTypes.Type(name = Query.SEARCH, value = SearchQuery.class),
    @JsonSubTypes.Type(name = Query.TIME_BOUNDARY, value = TimeBoundaryQuery.class),
    @JsonSubTypes.Type(name = Query.GROUP_BY, value = GroupByQuery.class),
    @JsonSubTypes.Type(name = Query.SEGMENT_METADATA, value = SegmentMetadataQuery.class),
    @JsonSubTypes.Type(name = Query.SELECT, value = SelectQuery.class),
    @JsonSubTypes.Type(name = Query.TOPN, value = TopNQuery.class),
    @JsonSubTypes.Type(name = Query.DATASOURCE_METADATA, value = DataSourceMetadataQuery.class)

})
public interface Query<T>
{
  String TIMESERIES = "timeseries";
  String SEARCH = "search";
  String TIME_BOUNDARY = "timeBoundary";
  String GROUP_BY = "groupBy";
  String SEGMENT_METADATA = "segmentMetadata";
  String SELECT = "select";
  String TOPN = "topN";
  String DATASOURCE_METADATA = "dataSourceMetadata";

  DataSource getDataSource();

  boolean hasFilters();

  DimFilter getFilter();

  String getType();

  Sequence<T> run(QuerySegmentWalker walker, Map<String, Object> context);

  Sequence<T> run(QueryRunner<T> runner, Map<String, Object> context);

  List<Interval> getIntervals();

  Duration getDuration();

  Map<String, Object> getContext();

  <ContextType> ContextType getContextValue(String key);

  <ContextType> ContextType getContextValue(String key, ContextType defaultValue);

  boolean getContextBoolean(String key, boolean defaultValue);

  boolean isDescending();

  Ordering<T> getResultOrdering();

  Query<T> withOverriddenContext(Map<String, Object> contextOverride);

  Query<T> withQuerySegmentSpec(QuerySegmentSpec spec);

  Query<T> withId(String id);

  String getId();

  Query<T> withDataSource(DataSource dataSource);

<<<<<<< HEAD
  /**
   * @throws NullPointerException if the given queryMetrics is null
   */
  Query<T> withQueryMetrics(QueryMetrics<?> queryMetrics);

  @Nullable
  QueryMetrics<?> getQueryMetrics();
=======
  Query<T> withDefaultTimeout(long defaultTimeout);
>>>>>>> 5b69f2ef
}<|MERGE_RESOLUTION|>--- conflicted
+++ resolved
@@ -101,7 +101,6 @@
 
   Query<T> withDataSource(DataSource dataSource);
 
-<<<<<<< HEAD
   /**
    * @throws NullPointerException if the given queryMetrics is null
    */
@@ -109,7 +108,6 @@
 
   @Nullable
   QueryMetrics<?> getQueryMetrics();
-=======
+
   Query<T> withDefaultTimeout(long defaultTimeout);
->>>>>>> 5b69f2ef
 }