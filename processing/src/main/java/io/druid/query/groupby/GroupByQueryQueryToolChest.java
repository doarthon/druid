/*
 * Druid - a distributed column store.
 * Copyright (C) 2012, 2013  Metamarkets Group Inc.
 *
 * This program is free software; you can redistribute it and/or
 * modify it under the terms of the GNU General Public License
 * as published by the Free Software Foundation; either version 2
 * of the License, or (at your option) any later version.
 *
 * This program is distributed in the hope that it will be useful,
 * but WITHOUT ANY WARRANTY; without even the implied warranty of
 * MERCHANTABILITY or FITNESS FOR A PARTICULAR PURPOSE.  See the
 * GNU General Public License for more details.
 *
 * You should have received a copy of the GNU General Public License
 * along with this program; if not, write to the Free Software
 * Foundation, Inc., 51 Franklin Street, Fifth Floor, Boston, MA  02110-1301, USA.
 */

package io.druid.query.groupby;

import com.fasterxml.jackson.core.type.TypeReference;
import com.google.common.base.Function;
import com.google.common.base.Joiner;
import com.google.common.base.Supplier;
import com.google.common.collect.ImmutableMap;
import com.google.common.collect.Lists;
import com.google.common.collect.Maps;
import com.google.inject.Inject;
import com.metamx.common.Pair;
import com.metamx.common.guava.Accumulator;
import com.metamx.common.guava.ConcatSequence;
import com.metamx.common.guava.Sequence;
import com.metamx.common.guava.Sequences;
import com.metamx.emitter.service.ServiceMetricEvent;
import io.druid.data.input.MapBasedRow;
import io.druid.data.input.Row;
import io.druid.query.DataSource;
import io.druid.query.DataSourceUtil;
import io.druid.query.IntervalChunkingQueryRunner;
import io.druid.query.Query;
import io.druid.query.QueryDataSource;
import io.druid.query.QueryRunner;
import io.druid.query.QueryToolChest;
import io.druid.query.SubqueryQueryRunner;
import io.druid.query.aggregation.AggregatorFactory;
import io.druid.query.aggregation.MetricManipulationFn;
import io.druid.query.aggregation.PostAggregator;
import io.druid.segment.incremental.IncrementalIndex;
import io.druid.segment.incremental.IncrementalIndexStorageAdapter;
import org.joda.time.Interval;
import org.joda.time.Minutes;

import java.util.List;
import java.util.Map;

/**
 */
public class GroupByQueryQueryToolChest extends QueryToolChest<Row, GroupByQuery>
{
  private static final TypeReference<Row> TYPE_REFERENCE = new TypeReference<Row>()
  {
  };
  private static final String GROUP_BY_MERGE_KEY = "groupByMerge";
  private static final Map<String, Object> NO_MERGE_CONTEXT = ImmutableMap.<String, Object>of(
      GROUP_BY_MERGE_KEY,
      "false"
  );
  private final Supplier<GroupByQueryConfig> configSupplier;
  private GroupByQueryEngine engine; // For running the outer query around a subquery

  @Inject
  public GroupByQueryQueryToolChest(
      Supplier<GroupByQueryConfig> configSupplier,
      GroupByQueryEngine engine
  )
  {
    this.configSupplier = configSupplier;
    this.engine = engine;
  }

  @Override
  public QueryRunner<Row> mergeResults(final QueryRunner<Row> runner)
  {
    return new QueryRunner<Row>()
    {
      @Override
      public Sequence<Row> run(Query<Row> input, Map<String, Object> context)
      {
<<<<<<< HEAD
        if (Boolean.valueOf((String) input.getContextValue(GROUP_BY_MERGE_KEY, "true"))) {
          return mergeGroupByResults(((GroupByQuery) input).withOverriddenContext(NO_MERGE_CONTEXT), runner, context);
=======
        if (Boolean.valueOf(input.getContextValue(GROUP_BY_MERGE_KEY, "true"))) {
          return mergeGroupByResults(((GroupByQuery) input).withOverriddenContext(NO_MERGE_CONTEXT), runner);
>>>>>>> b3aad48f
        } else {
          return runner.run(input, context);
        }
      }
    };
  }

  private Sequence<Row> mergeGroupByResults(final GroupByQuery query, QueryRunner<Row> runner, Map<String, Object> context)
  {
    // If there's a subquery, merge subquery results and then apply the aggregator
    final DataSource dataSource = query.getDataSource();
    if (dataSource instanceof QueryDataSource) {
      GroupByQuery subquery;
      try {
        subquery = (GroupByQuery) ((QueryDataSource) dataSource).getQuery();
      }
      catch (ClassCastException e) {
        throw new UnsupportedOperationException("Subqueries must be of type 'group by'");
      }
<<<<<<< HEAD
      Sequence<Row> subqueryResult = mergeGroupByResults(subquery, runner, context);
      IncrementalIndexStorageAdapter adapter
          = new IncrementalIndexStorageAdapter(makeIncrementalIndex(subquery, subqueryResult));
      result = engine.process(query, adapter);
    } else {
      result = runner.run(query, context);
=======
      final Sequence<Row> subqueryResult = mergeGroupByResults(subquery, runner);
      final List<AggregatorFactory> aggs = Lists.newArrayList();
      for (AggregatorFactory aggregatorFactory : query.getAggregatorSpecs()) {
        aggs.addAll(aggregatorFactory.getRequiredColumns());
      }

      // We need the inner incremental index to have all the columns required by the outer query
      final GroupByQuery innerQuery = new GroupByQuery.Builder(query)
          .setAggregatorSpecs(aggs)
          .setInterval(subquery.getIntervals())
          .setPostAggregatorSpecs(Lists.<PostAggregator>newArrayList())
          .build();

      final GroupByQuery outerQuery = new GroupByQuery.Builder(query)
          .setLimitSpec(query.getLimitSpec().merge(subquery.getLimitSpec()))
          .build();

      final IncrementalIndexStorageAdapter adapter = new IncrementalIndexStorageAdapter(
          makeIncrementalIndex(innerQuery, subqueryResult)
      );
      return outerQuery.applyLimit(engine.process(outerQuery, adapter));
    } else {
      return query.applyLimit(postAggregate(query, makeIncrementalIndex(query, runner.run(query))));
>>>>>>> b3aad48f
    }
  }

  private Sequence<Row> postAggregate(final GroupByQuery query, IncrementalIndex index)
  {
    return Sequences.map(
        Sequences.simple(index.iterableWithPostAggregations(query.getPostAggregatorSpecs())),
        new Function<Row, Row>()
        {
          @Override
          public Row apply(Row input)
          {
            final MapBasedRow row = (MapBasedRow) input;
            return new MapBasedRow(
                query.getGranularity()
                     .toDateTime(row.getTimestampFromEpoch()),
                row.getEvent()
            );
          }
        }
    );
  }

  private IncrementalIndex makeIncrementalIndex(GroupByQuery query, Sequence<Row> rows)
  {
    final GroupByQueryConfig config = configSupplier.get();
    Pair<IncrementalIndex, Accumulator<IncrementalIndex, Row>> indexAccumulatorPair = GroupByQueryHelper.createIndexAccumulatorPair(
        query,
        config
    );

    return rows.accumulate(indexAccumulatorPair.lhs, indexAccumulatorPair.rhs);
  }


  @Override
  public Sequence<Row> mergeSequences(Sequence<Sequence<Row>> seqOfSequences)
  {
    return new ConcatSequence<>(seqOfSequences);
  }

  @Override
  public ServiceMetricEvent.Builder makeMetricBuilder(GroupByQuery query)
  {
    int numMinutes = 0;
    for (Interval interval : query.getIntervals()) {
      numMinutes += Minutes.minutesIn(interval).getMinutes();
    }

    return new ServiceMetricEvent.Builder()
        .setUser2(DataSourceUtil.getMetricName(query.getDataSource()))
        .setUser3(String.format("%,d dims", query.getDimensions().size()))
        .setUser4("groupBy")
        .setUser5(Joiner.on(",").join(query.getIntervals()))
        .setUser6(String.valueOf(query.hasFilters()))
        .setUser7(String.format("%,d aggs", query.getAggregatorSpecs().size()))
        .setUser9(Minutes.minutes(numMinutes).toString());
  }

  @Override
  public Function<Row, Row> makePreComputeManipulatorFn(final GroupByQuery query, final MetricManipulationFn fn)
  {
    return new Function<Row, Row>()
    {
      @Override
      public Row apply(Row input)
      {
        if (input instanceof MapBasedRow) {
          final MapBasedRow inputRow = (MapBasedRow) input;
          final Map<String, Object> values = Maps.newHashMap(((MapBasedRow) input).getEvent());
          for (AggregatorFactory agg : query.getAggregatorSpecs()) {
            values.put(agg.getName(), fn.manipulate(agg, inputRow.getEvent().get(agg.getName())));
          }
          return new MapBasedRow(inputRow.getTimestamp(), values);
        }
        return input;
      }
    };
  }

  @Override
  public TypeReference<Row> getResultTypeReference()
  {
    return TYPE_REFERENCE;
  }

  @Override
  public QueryRunner<Row> preMergeQueryDecoration(QueryRunner<Row> runner)
  {
    return new SubqueryQueryRunner<Row>(
        new IntervalChunkingQueryRunner<Row>(runner, configSupplier.get().getChunkPeriod())
    );
  }
}<|MERGE_RESOLUTION|>--- conflicted
+++ resolved
@@ -87,13 +87,8 @@
       @Override
       public Sequence<Row> run(Query<Row> input, Map<String, Object> context)
       {
-<<<<<<< HEAD
-        if (Boolean.valueOf((String) input.getContextValue(GROUP_BY_MERGE_KEY, "true"))) {
+        if (Boolean.valueOf(input.getContextValue(GROUP_BY_MERGE_KEY, "true"))) {
           return mergeGroupByResults(((GroupByQuery) input).withOverriddenContext(NO_MERGE_CONTEXT), runner, context);
-=======
-        if (Boolean.valueOf(input.getContextValue(GROUP_BY_MERGE_KEY, "true"))) {
-          return mergeGroupByResults(((GroupByQuery) input).withOverriddenContext(NO_MERGE_CONTEXT), runner);
->>>>>>> b3aad48f
         } else {
           return runner.run(input, context);
         }
@@ -113,15 +108,7 @@
       catch (ClassCastException e) {
         throw new UnsupportedOperationException("Subqueries must be of type 'group by'");
       }
-<<<<<<< HEAD
-      Sequence<Row> subqueryResult = mergeGroupByResults(subquery, runner, context);
-      IncrementalIndexStorageAdapter adapter
-          = new IncrementalIndexStorageAdapter(makeIncrementalIndex(subquery, subqueryResult));
-      result = engine.process(query, adapter);
-    } else {
-      result = runner.run(query, context);
-=======
-      final Sequence<Row> subqueryResult = mergeGroupByResults(subquery, runner);
+      final Sequence<Row> subqueryResult = mergeGroupByResults(subquery, runner, context);
       final List<AggregatorFactory> aggs = Lists.newArrayList();
       for (AggregatorFactory aggregatorFactory : query.getAggregatorSpecs()) {
         aggs.addAll(aggregatorFactory.getRequiredColumns());
@@ -143,8 +130,7 @@
       );
       return outerQuery.applyLimit(engine.process(outerQuery, adapter));
     } else {
-      return query.applyLimit(postAggregate(query, makeIncrementalIndex(query, runner.run(query))));
->>>>>>> b3aad48f
+      return query.applyLimit(postAggregate(query, makeIncrementalIndex(query, runner.run(query, context))));
     }
   }
 
