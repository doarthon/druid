/*
 * Druid - a distributed column store.
 * Copyright (C) 2012, 2013  Metamarkets Group Inc.
 *
 * This program is free software; you can redistribute it and/or
 * modify it under the terms of the GNU General Public License
 * as published by the Free Software Foundation; either version 2
 * of the License, or (at your option) any later version.
 *
 * This program is distributed in the hope that it will be useful,
 * but WITHOUT ANY WARRANTY; without even the implied warranty of
 * MERCHANTABILITY or FITNESS FOR A PARTICULAR PURPOSE.  See the
 * GNU General Public License for more details.
 *
 * You should have received a copy of the GNU General Public License
 * along with this program; if not, write to the Free Software
 * Foundation, Inc., 51 Franklin Street, Fifth Floor, Boston, MA  02110-1301, USA.
 */

package io.druid.query.timeseries;

import com.google.common.collect.ImmutableMap;
import com.google.common.collect.Lists;
<<<<<<< HEAD
=======
import com.google.common.collect.Maps;
import com.metamx.common.guava.Sequence;
>>>>>>> 323153a5
import com.metamx.common.guava.Sequences;
import io.druid.query.Druids;
import io.druid.query.QueryConfig;
import io.druid.query.QueryRunner;
import io.druid.query.QueryRunnerTestHelper;
import io.druid.query.Result;
import io.druid.query.aggregation.AggregatorFactory;
import io.druid.query.aggregation.LongSumAggregatorFactory;
import io.druid.segment.TestHelper;
import org.joda.time.DateTime;
import org.junit.Test;
import org.junit.runner.RunWith;
import org.junit.runners.Parameterized;

import java.io.IOException;
import java.util.Arrays;
import java.util.Collection;
import java.util.HashMap;
import java.util.List;
import java.util.Map;

@RunWith(Parameterized.class)
public class TimeSeriesUnionQueryRunnerTest
{
  @Parameterized.Parameters
  public static Collection<?> constructorFeeder() throws IOException
  {
    return QueryRunnerTestHelper.makeUnionQueryRunners(
        new TimeseriesQueryRunnerFactory(
            new TimeseriesQueryQueryToolChest(new QueryConfig()),
            new TimeseriesQueryEngine(),
            QueryRunnerTestHelper.NOOP_QUERYWATCHER
        )
    );
  }

  private final QueryRunner runner;

  public TimeSeriesUnionQueryRunnerTest(
      QueryRunner runner
  )
  {
    this.runner = runner;
  }

  @Test
  public void testUnionTimeseries()
  {
    TimeseriesQuery query = Druids.newTimeseriesQueryBuilder()
                                  .dataSource(QueryRunnerTestHelper.unionDataSource)
                                  .granularity(QueryRunnerTestHelper.dayGran)
                                  .intervals(QueryRunnerTestHelper.firstToThird)
                                  .aggregators(
                                      Arrays.<AggregatorFactory>asList(
                                          QueryRunnerTestHelper.rowsCount,
                                          new LongSumAggregatorFactory(
                                              "idx",
                                              "index"
                                          ),
                                          QueryRunnerTestHelper.qualityUniques
                                      )
                                  )
                                  .build();

    List<Result<TimeseriesResultValue>> expectedResults = Arrays.asList(
        new Result<TimeseriesResultValue>(
            new DateTime("2011-04-01"),
            new TimeseriesResultValue(
                ImmutableMap.<String, Object>of("rows", 52L, "idx", 26476L, "uniques", QueryRunnerTestHelper.UNIQUES_9)
            )
        ),
        new Result<TimeseriesResultValue>(
            new DateTime("2011-04-02"),
            new TimeseriesResultValue(
                ImmutableMap.<String, Object>of("rows", 52L, "idx", 23308L, "uniques", QueryRunnerTestHelper.UNIQUES_9)
            )
        )
    );
    HashMap<String,Object> context = new HashMap<String, Object>();
    Iterable<Result<TimeseriesResultValue>> results = Sequences.toList(
        runner.run(query, context),
        Lists.<Result<TimeseriesResultValue>>newArrayList()
    );

    TestHelper.assertExpectedResults(expectedResults, results);
  }

<<<<<<< HEAD
=======
  @Test
  public void testUnionResultMerging()
  {
    TimeseriesQuery query = Druids.newTimeseriesQueryBuilder()
                                  .dataSource(
                                      new UnionDataSource(
                                          Lists.newArrayList(
                                              new TableDataSource("ds1"),
                                              new TableDataSource("ds2")
                                          )
                                      )
                                  )
                                  .granularity(QueryRunnerTestHelper.dayGran)
                                  .intervals(QueryRunnerTestHelper.firstToThird)
                                  .aggregators(
                                      Arrays.<AggregatorFactory>asList(
                                          QueryRunnerTestHelper.rowsCount,
                                          new LongSumAggregatorFactory(
                                              "idx",
                                              "index"
                                          )
                                      )
                                  )
                                  .build();
    QueryToolChest toolChest = new TimeseriesQueryQueryToolChest(new QueryConfig());
    QueryRunner mergingrunner = toolChest.mergeResults(
        new UnionQueryRunner<Result<TimeseriesResultValue>>(
            new QueryRunner<Result<TimeseriesResultValue>>()
            {
              @Override
              public Sequence<Result<TimeseriesResultValue>> run(Query<Result<TimeseriesResultValue>> query,
                                                                 Map<String, Object> context)
              {
                if (query.getDataSource().equals(new TableDataSource("ds1"))) {
                  return Sequences.simple(
                      Lists.newArrayList(
                          new Result<TimeseriesResultValue>(
                              new DateTime("2011-04-02"),
                              new TimeseriesResultValue(
                                  ImmutableMap.<String, Object>of(
                                      "rows",
                                      1L,
                                      "idx",
                                      2L
                                  )
                              )
                          ),
                          new Result<TimeseriesResultValue>(
                              new DateTime("2011-04-03"),
                              new TimeseriesResultValue(
                                  ImmutableMap.<String, Object>of(
                                      "rows",
                                      3L,
                                      "idx",
                                      4L
                                  )
                              )
                          )
                      )
                  );
                } else {
                  return Sequences.simple(
                      Lists.newArrayList(
                          new Result<TimeseriesResultValue>(
                              new DateTime("2011-04-01"),
                              new TimeseriesResultValue(
                                  ImmutableMap.<String, Object>of(
                                      "rows",
                                      5L,
                                      "idx",
                                      6L
                                  )
                              )
                          ),
                          new Result<TimeseriesResultValue>(
                              new DateTime("2011-04-02"),
                              new TimeseriesResultValue(
                                  ImmutableMap.<String, Object>of(
                                      "rows",
                                      7L,
                                      "idx",
                                      8L
                                  )
                              )
                          ),
                          new Result<TimeseriesResultValue>(
                              new DateTime("2011-04-04"),
                              new TimeseriesResultValue(
                                  ImmutableMap.<String, Object>of(
                                      "rows",
                                      9L,
                                      "idx",
                                      10L
                                  )
                              )
                          )
                      )
                  );
                }
              }
            },
            toolChest
        )
    );

    List<Result<TimeseriesResultValue>> expectedResults = Arrays.asList(
        new Result<TimeseriesResultValue>(
            new DateTime("2011-04-01"),
            new TimeseriesResultValue(
                ImmutableMap.<String, Object>of("rows", 5L, "idx", 6L)
            )
        ),
        new Result<TimeseriesResultValue>(
            new DateTime("2011-04-02"),
            new TimeseriesResultValue(
                ImmutableMap.<String, Object>of("rows", 8L, "idx", 10L)
            )
        ),
        new Result<TimeseriesResultValue>(
            new DateTime("2011-04-03"),
            new TimeseriesResultValue(
                ImmutableMap.<String, Object>of("rows", 3L, "idx", 4L)
            )
        ),
        new Result<TimeseriesResultValue>(
            new DateTime("2011-04-04"),
            new TimeseriesResultValue(
                ImmutableMap.<String, Object>of("rows", 9L, "idx", 10L)
            )
        )
    );

    Iterable<Result<TimeseriesResultValue>> results = Sequences.toList(
        mergingrunner.run(query, Maps.<String, Object>newHashMap()),
        Lists.<Result<TimeseriesResultValue>>newArrayList()
    );

    System.out.println(results);
    TestHelper.assertExpectedResults(expectedResults, results);
>>>>>>> 323153a5


}<|MERGE_RESOLUTION|>--- conflicted
+++ resolved
@@ -21,17 +21,19 @@
 
 import com.google.common.collect.ImmutableMap;
 import com.google.common.collect.Lists;
-<<<<<<< HEAD
-=======
 import com.google.common.collect.Maps;
 import com.metamx.common.guava.Sequence;
->>>>>>> 323153a5
 import com.metamx.common.guava.Sequences;
 import io.druid.query.Druids;
+import io.druid.query.Query;
 import io.druid.query.QueryConfig;
 import io.druid.query.QueryRunner;
 import io.druid.query.QueryRunnerTestHelper;
+import io.druid.query.QueryToolChest;
 import io.druid.query.Result;
+import io.druid.query.TableDataSource;
+import io.druid.query.UnionDataSource;
+import io.druid.query.UnionQueryRunner;
 import io.druid.query.aggregation.AggregatorFactory;
 import io.druid.query.aggregation.LongSumAggregatorFactory;
 import io.druid.segment.TestHelper;
@@ -50,6 +52,15 @@
 @RunWith(Parameterized.class)
 public class TimeSeriesUnionQueryRunnerTest
 {
+  private final QueryRunner runner;
+
+  public TimeSeriesUnionQueryRunnerTest(
+      QueryRunner runner
+  )
+  {
+    this.runner = runner;
+  }
+
   @Parameterized.Parameters
   public static Collection<?> constructorFeeder() throws IOException
   {
@@ -60,15 +71,6 @@
             QueryRunnerTestHelper.NOOP_QUERYWATCHER
         )
     );
-  }
-
-  private final QueryRunner runner;
-
-  public TimeSeriesUnionQueryRunnerTest(
-      QueryRunner runner
-  )
-  {
-    this.runner = runner;
   }
 
   @Test
@@ -113,8 +115,6 @@
     TestHelper.assertExpectedResults(expectedResults, results);
   }
 
-<<<<<<< HEAD
-=======
   @Test
   public void testUnionResultMerging()
   {
@@ -254,7 +254,7 @@
 
     System.out.println(results);
     TestHelper.assertExpectedResults(expectedResults, results);
->>>>>>> 323153a5
-
+
+  }
 
 }