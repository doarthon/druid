--- conflicted
+++ resolved
@@ -36,11 +36,7 @@
 import io.druid.guice.ManageLifecycle;
 import io.druid.guice.annotations.Self;
 import io.druid.guice.http.JettyHttpClientModule;
-<<<<<<< HEAD
-import io.druid.query.extraction.LookupExtractionModule;
-=======
 import io.druid.query.lookup.LookupModule;
->>>>>>> cf342d8d
 import io.druid.server.initialization.jetty.JettyServerInitializer;
 import io.druid.server.router.CoordinatorRuleManager;
 import io.druid.server.router.QueryHostFinder;
@@ -111,11 +107,7 @@
             return factory.createSelector(config.getCoordinatorServiceName());
           }
         },
-<<<<<<< HEAD
-        new LookupExtractionModule()
-=======
         new LookupModule()
->>>>>>> cf342d8d
     );
   }
 }