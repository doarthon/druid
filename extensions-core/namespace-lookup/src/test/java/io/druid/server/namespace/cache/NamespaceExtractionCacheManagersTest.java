--- conflicted
+++ resolved
@@ -59,17 +59,9 @@
         new Object[]{
             new OffHeapNamespaceExtractionCacheManager(
                 lifecycle,
-<<<<<<< HEAD
                 new NoopServiceEmitter(),
                 ImmutableMap.<Class<? extends ExtractionNamespace>, ExtractionNamespaceCacheFactory<?>>of()
             )
-=======
-                fnMap,
-                reverserFnMap,
-                new NoopServiceEmitter(),
-                ImmutableMap.<Class<? extends ExtractionNamespace>, ExtractionNamespaceFunctionFactory<?>>of()
-            ), fnMap
->>>>>>> 6c5bf91f
         }
     );
     params.add(
