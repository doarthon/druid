/*
 * Licensed to Metamarkets Group Inc. (Metamarkets) under one
 * or more contributor license agreements. See the NOTICE file
 * distributed with this work for additional information
 * regarding copyright ownership. Metamarkets licenses this file
 * to you under the Apache License, Version 2.0 (the
 * "License"); you may not use this file except in compliance
 * with the License. You may obtain a copy of the License at
 *
 * http://www.apache.org/licenses/LICENSE-2.0
 *
 * Unless required by applicable law or agreed to in writing,
 * software distributed under the License is distributed on an
 * "AS IS" BASIS, WITHOUT WARRANTIES OR CONDITIONS OF ANY
 * KIND, either express or implied. See the License for the
 * specific language governing permissions and limitations
 * under the License.
 */

package io.druid.guice;

import com.google.common.base.Preconditions;
import com.google.inject.Binder;
import com.google.inject.Inject;
import com.google.inject.Injector;
import com.google.inject.Key;
import com.google.inject.Provider;
import com.google.inject.ProvisionException;
import com.google.inject.TypeLiteral;
import com.google.inject.binder.ScopedBindingBuilder;
import com.google.inject.multibindings.MapBinder;
import com.google.inject.util.Types;

import javax.annotation.Nullable;
import java.lang.reflect.ParameterizedType;
import java.util.Map;
import java.util.Properties;

/**
 * Provides the ability to create "polymorphic" bindings.  Where the polymorphism is actually just making a decision
 * based on a value in a Properties.
 *
 * The workflow is that you first create a choice by calling createChoice().  Then you create options using the binder
 * returned by the optionBinder() method.  Multiple different modules can call optionBinder and all options will be
 * reflected at injection time as long as equivalent interface Key objects are passed into the various methods.
 */
public class PolyBind
{
  /**
   * Sets up a "choice" for the injector to resolve at injection time.
   *
   * @param binder the binder for the injector that is being configured
   * @param property the property that will be checked to determine the implementation choice
   * @param interfaceKey the interface that will be injected using this choice
   * @param defaultKey the default instance to be injected if the property doesn't match a choice.  Can be null
   * @param <T> interface type
   * @return A ScopedBindingBuilder so that scopes can be added to the binding, if required.
   */
  public static <T> ScopedBindingBuilder createChoice(
      Binder binder,
      String property,
      Key<T> interfaceKey,
      @Nullable Key<? extends T> defaultKey
  )
  {
    ConfiggedProvider<T> provider = new ConfiggedProvider<>(interfaceKey, property, defaultKey, null);
    return binder.bind(interfaceKey).toProvider(provider);
  }

  /**
   * @deprecated use {@link #createChoiceWithDefault(com.google.inject.Binder, String, com.google.inject.Key, String)}
   * instead. {@code defaultKey} argument is ignored.
   */
  @Deprecated
  public static <T> ScopedBindingBuilder createChoiceWithDefault(
      Binder binder,
      String property,
      Key<T> interfaceKey,
      Key<? extends T> defaultKey,
      String defaultPropertyValue
  )
  {
    return createChoiceWithDefault(binder, property, interfaceKey, defaultPropertyValue);
  }

  /**
   * Sets up a "choice" for the injector to resolve at injection time.
   *
   * @param binder the binder for the injector that is being configured
   * @param property the property that will be checked to determine the implementation choice
   * @param interfaceKey the interface that will be injected using this choice
   * @param defaultPropertyValue the default property value to use if the property is not set.
   * @param <T> interface type
   * @return A ScopedBindingBuilder so that scopes can be added to the binding, if required.
   */
  public static <T> ScopedBindingBuilder createChoiceWithDefault(
      Binder binder,
      String property,
      Key<T> interfaceKey,
      String defaultPropertyValue
  )
  {
    Preconditions.checkNotNull(defaultPropertyValue);
    ConfiggedProvider<T> provider = new ConfiggedProvider<>(interfaceKey, property, null, defaultPropertyValue);
    return binder.bind(interfaceKey).toProvider(provider);
  }

  /**
   * Binds an option for a specific choice.  The choice must already be registered on the injector for this to work.
   *
   * @param binder the binder for the injector that is being configured
   * @param interfaceKey the interface that will have an option added to it.  This must equal the
   *                     Key provided to createChoice
   * @param <T> interface type
   * @return A MapBinder that can be used to create the actual option bindings.
   */
  public static <T> MapBinder<String, T> optionBinder(Binder binder, Key<T> interfaceKey)
  {
    final TypeLiteral<T> interfaceType = interfaceKey.getTypeLiteral();

    if (interfaceKey.getAnnotation() != null) {
      return MapBinder.newMapBinder(
          binder, TypeLiteral.get(String.class), interfaceType, interfaceKey.getAnnotation()
      );
    }
    else if (interfaceKey.getAnnotationType() != null) {
      return MapBinder.newMapBinder(
          binder, TypeLiteral.get(String.class), interfaceType, interfaceKey.getAnnotationType()
      );
    }
    else {
      return MapBinder.newMapBinder(binder, TypeLiteral.get(String.class), interfaceType);
    }
  }

  static class ConfiggedProvider<T> implements Provider<T>
  {
    private final Key<T> key;
    private final String property;
    @Nullable
    private final Key<? extends T> defaultKey;
    @Nullable
    private final String defaultPropertyValue;

    private Injector injector;
    private Properties props;

    ConfiggedProvider(
        Key<T> key,
        String property,
        @Nullable Key<? extends T> defaultKey,
        @Nullable String defaultPropertyValue
    )
    {
      this.key = key;
      this.property = property;
      this.defaultKey = defaultKey;
      this.defaultPropertyValue = defaultPropertyValue;
    }

    @Inject
    void configure(Injector injector, Properties props)
    {
      this.injector = injector;
      this.props = props;
    }

    @Override
    @SuppressWarnings("unchecked")
    public T get()
    {
      final ParameterizedType mapType = Types.mapOf(
          String.class, Types.newParameterizedType(Provider.class, key.getTypeLiteral().getType())
      );

      final Map<String, Provider<T>> implsMap;
      if (key.getAnnotation() != null) {
        implsMap = (Map<String, Provider<T>>) injector.getInstance(Key.get(mapType, key.getAnnotation()));
      }
      else if (key.getAnnotationType() != null) {
        implsMap = (Map<String, Provider<T>>) injector.getInstance(Key.get(mapType, key.getAnnotation()));
      }
      else {
        implsMap = (Map<String, Provider<T>>) injector.getInstance(Key.get(mapType));
      }

      String implName = props.getProperty(property);
      if (implName == null) {
        if (defaultPropertyValue == null) {
<<<<<<< HEAD
=======
          if (defaultKey == null) {
            throw new ProvisionException(String.format("Some value must be configured for [%s]", key));
          }
>>>>>>> a85bfd26
          return injector.getInstance(defaultKey);
        }
        implName = defaultPropertyValue;
      }
      final Provider<T> provider = implsMap.get(implName);

      if (provider == null) {
        throw new ProvisionException(
            String.format("Unknown provider[%s] of %s, known options[%s]", implName, key, implsMap.keySet())
        );
      }

      return provider.get();
    }
  }
}<|MERGE_RESOLUTION|>--- conflicted
+++ resolved
@@ -187,12 +187,9 @@
       String implName = props.getProperty(property);
       if (implName == null) {
         if (defaultPropertyValue == null) {
-<<<<<<< HEAD
-=======
           if (defaultKey == null) {
             throw new ProvisionException(String.format("Some value must be configured for [%s]", key));
           }
->>>>>>> a85bfd26
           return injector.getInstance(defaultKey);
         }
         implName = defaultPropertyValue;
